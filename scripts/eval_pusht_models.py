from lerobot_dsrl import generate_steerable_diffpo_pusht_gym_env, DiffpoEnvWrapper
import numpy as np
import imageio
import gymnasium as gym
from diffusers.schedulers.scheduling_ddim import DDIMScheduler
import gym_pusht
from lerobot.policies.diffusion.modeling_diffusion import DiffusionPolicy
from lerobot.envs.utils import preprocess_observation
import torch
from stable_baselines3 import SAC
from typing import Optional, Dict, Any, List
from gymnasium.wrappers import TimeLimit
import matplotlib.pyplot as plt
import os
from copy import deepcopy
from gymnasium.wrappers import RescaleAction


class ResetOptionsWrapper(gym.Wrapper):
    def __init__(
        self,
        env: gym.Env,
        options: Optional[Dict[str, Any]] = None,
        seeds: Optional[List[int]] = None,
    ):
        super().__init__(env)
        self.options = options
        self.seeds = seeds if seeds is not None else []
        self._seed_idx = 0

    def reset(self, **kwargs):
        # Cycle through seeds if provided
        if self.seeds:
            seed = self.seeds[self._seed_idx % len(self.seeds)]
            kwargs["seed"] = seed
            self._seed_idx += 1

        if self.options is not None:
            kwargs["options"] = self.options

        return self.env.reset(**kwargs)

def eval_base_policy(env, seeds, max_timesteps, video_parent_dir = "videos", video_dir_name = "base", fps=30, device="cuda"):
    # make policy
    policy = DiffusionPolicy.from_pretrained("lerobot/diffusion_pusht").to(device)

    # results storage
    all_episode_returns = []
    video_dir_path = f"{video_parent_dir}/{video_dir_name}"

    os.makedirs(video_dir_path, exist_ok=True)

    for episode_idx, seed in enumerate(seeds):
        policy.reset()
        obs, info = env.reset()
        frames = [env.render()]
        total_reward = 0.0
        terminated, truncated = False, False

        for t in range(max_timesteps):
            obs = preprocess_observation(obs)
            obs = {
                k: v.to(device if torch.cuda.is_available() else "cpu", non_blocking=True)
                for k, v in obs.items()
            }

            with torch.inference_mode():
                action = policy.select_action(obs)

            action = action.to("cpu").numpy().squeeze(0)
            obs, reward, terminated, truncated, info = env.step(action)
            reward = -1
            total_reward += reward

            frames.append(env.render())

            if terminated or truncated:
                break

        # save video
        video_path = f"{video_dir_path}/episode_{episode_idx}_seed_{seed}.mp4"
        imageio.mimsave(video_path, frames, fps=fps)
        print(f"Saved video for seed {seed} -> {video_path}, returns: {total_reward}")
        # save returns
        all_episode_returns.append(total_reward)
        np.save(f"{video_dir_path}/returns.npy", all_episode_returns)

       

def eval_random_policy(options, env, seeds, max_timesteps, desired_action_dim, success_threshold, sac_path, deterministic=True,  video_parent_dir = "videos", video_dir_name = "latent_random", fps=30, device="cuda"):
    video_dir_path = f"{video_parent_dir}/{video_dir_name}"
    os.makedirs(video_dir_path, exist_ok=True)
    # make diffpo
    policy = DiffusionPolicy.from_pretrained("lerobot/diffusion_pusht").to(device)

    # Me adding DDIM
    policy.diffusion.noise_scheduler = DDIMScheduler(
        num_train_timesteps=100,
        beta_start=0.0001,
        beta_end=0.02,
        # beta_schedule is important
        # this is the best we found
        beta_schedule="squaredcos_cap_v2",
        clip_sample=True,
        set_alpha_to_one=True,
        steps_offset=0,
        prediction_type=policy.diffusion.config.prediction_type,  # or sample
    )

    # Wrap the env
    wrapped_env = DiffpoEnvWrapper(env, policy, options, seed=None, success_threshold=success_threshold,desired_action_dim=desired_action_dim)

    if sac_path is not None:
        action_min = np.ones([desired_action_dim])*-1
        action_max = np.ones([desired_action_dim])
        # linearlly normalize obs/action to [-1,1]
        wrapped_env = RescaleAction(wrapped_env, min_action=action_min, max_action=action_max)
        model = SAC.load(sac_path,env=wrapped_env)

    max_frames = max_timesteps
    all_episode_lengths = []
    all_episode_successes = []
    all_episode_returns = []

    init_noise_generator = torch.Generator(device="cuda")
    init_noise_generator.manual_seed(4221)

    for rollout in range(len(seeds)):
        obs, info = wrapped_env.reset()
        total_rewards = 0
        # get the initial frame
        frames = wrapped_env.get_wrapper_attr("frames")
        for current_step in range(max_frames):
            # Action select
            # Random action
            # action is shape (batch_size, horizon, action dim)
            if sac_path is not None:
                action = model.predict(obs, deterministic=deterministic)[0]
            else:
                action = wrapped_env.action_space.sample()
            # Step in env in wrapper model.
            obs, reward, terminated, truncated, info = wrapped_env.step(action)
            total_rewards += reward
            frames += wrapped_env.get_wrapper_attr("frames")

            if terminated or truncated:
                break
        print(f"terminated:{terminated}, returns: {total_rewards}")
        
        # get frames
        # Save individual video
        if rollout < 10:
            video_path = f"{video_dir_path}/episode_{rollout}_seed_{seeds[rollout]}.mp4"
            imageio.mimsave(video_path, frames, fps=fps)
            print(f"Saved {video_path}, terminated:{terminated}, returns: {total_rewards}")

        # save the returns
        all_episode_lengths.append(current_step)
        all_episode_successes.append(1 if info.get("is_success") else 0)
        all_episode_returns.append(total_rewards)

    print(f"Average reward: {np.average(all_episode_returns)} / {np.std(all_episode_returns)}")
    print(f"Average episode length: {np.average(all_episode_lengths)} / {np.std(all_episode_lengths)}")
    print(f"Average success: {np.average(all_episode_successes)} / {np.std(all_episode_successes)}")

    np.save(f"{video_dir_path}/returns.npy", all_episode_returns)
    np.save(f"{video_dir_path}/lengths.npy", all_episode_lengths)
    np.save(f"{video_dir_path}/successes.npy", all_episode_successes)


    #     # Pad to max length with last frame
    #     while len(frames) < max_frames:
    #         frames.append(deepcopy(frames[-1]))

    #     all_rollout_frames.append(frames)

    # # --- Create overlay video ---
    # overlay_frames = []

    # for frame_idx in range(max_frames):
    #     overlay = np.mean(
    #         [rollout[frame_idx] for rollout in all_rollout_frames], axis=0
    #     ).astype(np.uint8)
    #     overlay_frames.append(overlay)

    # imageio.mimsave(f"{video_dir_path}/overlay.mp4", overlay_frames, fps=30)
    # print("Saved overlay.mp4")

def run_eval(desired_action_dim):
    desired_action_dim = desired_action_dim # desired action dim. <1 (i.e: 0 or negativ) means full action chunk. anything else is tiled up as needed.
    deterministic = True # only matters if sac_path is not None
    video_parent_dir = "eval_videos"

    ### naming
    # based on sac path, whether it's random/base policy, or sac ckpt is used
    if sac_path is None:
        video_dir_name = "latent_random"
    else:
        video_dir_name = f"latent_{sac_ckpt.split('.')[0]}"
    # deterministic or not, this only really matters if sac_path is not None (since stochastic refers to sampling from sac policy)
    if deterministic:
        video_dir_name += "_deterministic"
    else:
        video_dir_name += "_stochastic"
    
    # copy first action info
    video_dir_name += f"_actiondim{desired_action_dim}"

    

    # pusht options
    success_threshold = 0.9

    options = None
    # reset_state = np.array([314, 201, 187.21077193, 275.01629149, np.pi / 4.0])
    # options = {"reset_to_state": reset_state}

    max_timesteps = 1000  # PushT already capped at 300 steps
    device = "cuda"

    gym_handle = "gym_pusht/PushT-v0"
    gym_kwargs = {
        "obs_type": "pixels_agent_pos",
        "render_mode": "rgb_array",
        "visualization_width": 384,
        "visualization_height": 384,
        "max_episode_steps": max_timesteps,
    }

    # options for saved videos from eval
    fps = 30

    # list of seeds to evaluate
<<<<<<< HEAD
    seeds = list(range(100))
    # nested_seeds = [[x]*10 for x in range(10)]
    # seeds = [x for l in nested_seeds for x in l]
=======
    # seeds = list(range(100))
    nested_seeds = [[x]*10 for x in range(10)]
    seeds = [x for l in nested_seeds for x in l]
>>>>>>> 53475d0a

    env = gym.make(gym_handle, disable_env_checker=True, **gym_kwargs)
    env.unwrapped.success_threshold = success_threshold
    env = ResetOptionsWrapper(env, options=options, seeds=seeds)
    env = TimeLimit(env, max_episode_steps=max_timesteps)
    
    eval_base_policy(env, 
                     seeds,
                     max_timesteps, 
                     video_parent_dir=video_parent_dir, 
                     video_dir_name="base", 
                     fps=fps,
                     device=device)

    eval_random_policy(options,
                        env,
                        seeds,
                        max_timesteps, 
                        desired_action_dim=desired_action_dim, 
                        success_threshold=success_threshold, 
                        sac_path=sac_path,
                        deterministic=deterministic,
                        video_parent_dir=video_parent_dir, 
                        video_dir_name=video_dir_name, 
                        fps=fps,
                        device=device)


if __name__ == "__main__":
    ## SAC Eval stuff
    sac_model_dir = "./my_models"
<<<<<<< HEAD
    sac_ckpt = "electric_cloudv73"
    # sac_path = f"{sac_model_dir}/{sac_ckpt}"
    sac_path = None
=======
    sac_ckpt = "electric_cloudv139"
    sac_path = f"{sac_model_dir}/{sac_ckpt}"
    # sac_path = None
>>>>>>> 53475d0a

    desired_action_dim = 2

    run_eval(desired_action_dim=desired_action_dim)<|MERGE_RESOLUTION|>--- conflicted
+++ resolved
@@ -231,15 +231,9 @@
     fps = 30
 
     # list of seeds to evaluate
-<<<<<<< HEAD
-    seeds = list(range(100))
-    # nested_seeds = [[x]*10 for x in range(10)]
-    # seeds = [x for l in nested_seeds for x in l]
-=======
     # seeds = list(range(100))
     nested_seeds = [[x]*10 for x in range(10)]
     seeds = [x for l in nested_seeds for x in l]
->>>>>>> 53475d0a
 
     env = gym.make(gym_handle, disable_env_checker=True, **gym_kwargs)
     env.unwrapped.success_threshold = success_threshold
@@ -271,15 +265,9 @@
 if __name__ == "__main__":
     ## SAC Eval stuff
     sac_model_dir = "./my_models"
-<<<<<<< HEAD
     sac_ckpt = "electric_cloudv73"
     # sac_path = f"{sac_model_dir}/{sac_ckpt}"
     sac_path = None
-=======
-    sac_ckpt = "electric_cloudv139"
-    sac_path = f"{sac_model_dir}/{sac_ckpt}"
-    # sac_path = None
->>>>>>> 53475d0a
 
     desired_action_dim = 2
 
